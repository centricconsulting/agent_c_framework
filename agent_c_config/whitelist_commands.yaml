git:
  description: "Read-only/metadata git operations (no mutations)."
  subcommands:
    status:  { flags: ["--porcelain", "-s", "-b", "--no-color"], timeout: 20 }
    log:     { flags: ["--oneline","--graph","--decorate","-n","-p", "--no-color"] }
    show:    { flags: ["--name-only","--stat","-p", "--no-color"] }
    diff:    { flags: ["--name-only","--stat","--cached","-p", "--no-color"] }
    add: { "flags": [ ] }
    restore: { "flags": [ "--staged" ] }
    reset: { "flags": [ "--hard", "--soft", "--mixed" ] }
    checkout: { "flags": [ "-b", "--" ] }
    switch: { "flags": [ "-c", "-" ] }  # not git -c; this is switch -c (create)
    branch: { "flags": [ "-a", "-vv", "-d", "-D" ] }
    stash: { "flags": [ "list", "push", "pop", "apply", "drop", "clear" ] }
    commit: { "flags": [ "-m", "--amend", "--no-verify" ] }
    rev-parse: { "flags": [ "--abbrev-ref", "--short", "HEAD", "--verify" ] }
    ls-files: { "flags": [ "--exclude-standard", "--others", "--cached" ] }
  deny_global_flags: ["-c","--exec-path","--help","-P"]
  safe_env:
    GIT_TERMINAL_PROMPT: "0"
    GIT_CONFIG_NOSYSTEM: "1"
    GIT_CONFIG_GLOBAL: "/dev/null"
    GIT_ALLOW_PROTOCOL: "https,file"
  env_overrides:
    # Token Optimizations
    GIT_PAGER: "cat"          # disable pager (no escape codes from 'less -R')
    CLICOLOR: "0"               # disable colorization
    TERM: "dumb"               # discourages color/TTY tricks
  default_timeout: 30

pytest:
  # PytestCommandValidator uses SAFE_FLAGS; this sets defaults/timeouts or env overrides
  flags: [ "-q","--maxfail","--disable-warnings","--color","--no-header","--no-summary","--tb" ]
  allow_test_paths: true  # Enable workspace-relative test paths and file:line references
  suppress_success_output: true  # Test runs can be verbose, just show success/failure
  default_timeout: 120
  env_overrides:
    PYTHONDONTWRITEBYTECODE: "1"
    PYTEST_ADDOPTS: "-q --color=no --maxfail=1" # quiet + no ANSI + stop early
    PYTEST_DISABLE_PLUGIN_AUTOLOAD: "1"         # avoids third-party plugin noise
    PYTHONWARNINGS: "ignore"                    # ignore depreciation warnings from test runs

# ---- OS basics ----
which:
  validator: os_basic
  flags: ["-a","--version"]
  default_timeout: 5

where:               # Windows equivalent of 'which'
  validator: os_basic
  flags: ["/r"]      # (optional) supports scanning a dir; consider omitting for safety
  default_timeout: 5

whoami:
  validator: os_basic
  flags: []          # (Windows 'whoami' has flags like /USER; add if needed)
  default_timeout: 5

echo:
  validator: os_basic
  flags: ["--help","-n","-e"]   # keep minimal; shell redirection is ignored under shell=False
  default_timeout: 5
  suppress_success_output: true  # For testing suppression feature

# Windows uses find for inside of files, but *nix find is for filesystem searching.  Disabling for now.
#find:
#  validator: os_basic
#  flags: ["-name","-maxdepth","-type","-mtime","-not","-path","-print"]
#  deny_tokens: ["-exec","-ok","-delete","-fdelete","-execdir","-prune"]
#  default_timeout: 10

# On Windows you may prefer 'findstr' (text search) instead of 'find'
#findstr:
#  validator: os_basic
#  flags: ["/I","/N","/R","/S"]  # be careful with recursive /S
#  default_timeout: 10

# ---- Language-specific ----

node:
  validator: node
  flags:
    "--test": { suppress_success_output: true, allow_test_mode: true }
    "-v": {}
    "--version": {}
    "--help": {}
    "-c": { suppress_success_output: true, allow_test_mode: true }
    "--test-reporter": { suppress_success_output: true, allow_test_mode: true }
    "--test-name-pattern": { suppress_success_output: true, allow_test_mode: true }
  allow_script_paths: false # Enable workspace-relative test paths for `node --test`
#  allowed_entrypoints: # uncomment and update to restrict allowed script entrypoints
#    - scripts/maintenance.js
#    - tools/migrate.cjs
  deny_global_flags: ["-e","--eval","-p","--print"]
  default_timeout: 5
  env_overrides:
    NODE_DISABLE_COLORS: "1"
    NO_COLOR: "1"
    FORCE_COLOR: "0"
nodejs:
  validator: node
  flags: [ "-v","--version","--help" ]
  deny_global_flags: [ "-e","--eval","-p","--print" ]
  default_timeout: 5
  env_overrides:
    NODE_DISABLE_COLORS: "1"
    NO_COLOR: "1"
    FORCE_COLOR: "0"

npm:
  validator: npm
  root_flags: ["-v","--version","--help"]
  subcommands:
      view:   { allowed_flags: ["--json"] }
      list:   { allowed_flags: ["--depth","--json"] }
      ping:   { allowed_flags: [] }
      outdated: { allowed_flags: [] }
      test:   { allowed_flags: [] }
      ls:    { allowed_flags: ["--depth","--json","--long"] }

      # Only allow "npm config get <key>"
      config:
        get_only: true
        allowed_flags: []       # keep empty; we gate on 'get'

      # --- Scripts (ALLOWLIST) ---
      run:
        build: { suppress_success_output: true }
        test: { suppress_success_output: true }
        "test:run": { suppress_success_output: true }
        typecheck: { suppress_success_output: true }
        lint: { }
        "lint:fix": { }
        format: { }  # Inherit defaults
        deny_args: false
        allow_test_paths: true  # Enable workspace-relative test paths for npm run scripts
        suppress_success_output: true  # Build/test scripts can be noisy

      # --- Safe, lockfile-based install ---
      ci:
        enabled: true
        require_no_packages: true
        require_flags: ["--ignore-scripts"]
        allowed_flags: ["--ignore-scripts","--no-audit","--no-fund","--prefer-offline","--cache"]

      install:
        enabled: false
        require_no_packages: true
        require_flags: ["--ignore-scripts"]
        allowed_flags: ["--ignore-scripts","--no-audit","--no-fund","--prefer-offline","--cache"]

  # keep ‘i’ denied unless you want it—the validator aliases it to 'install'
  deny_subcommands: ["exec","publish","update","audit","ci-info","token","login","adduser","whoami","pack","link","unlink"]

  default_timeout: 120
  env_overrides:
    NPM_CONFIG_COLOR: "false"       # npm itself: no color
    NPM_CONFIG_PROGRESS: "false"    # no progress bars
    NPM_CONFIG_LOGLEVEL: "warn"     # or "error" to be even quieter
    NO_COLOR: "1"                   # many tools respect this
    FORCE_COLOR: "0"                # chalk/colorette/etc. honor this
    NODE_DISABLE_COLORS: "1"        # belt-and-suspenders for some libs
    CI: "1"                         # many CLIs reduce interactivity/spinners
    NPM_CONFIG_FUND: "false"
    NPM_CONFIG_AUDIT: "false"
    NPM_CONFIG_UPDATE_NOTIFIER: "false"
    NPM_CONFIG_PREFIX: ".npm-prefix"
    NPM_CONFIG_CACHE: ".npm-cache"
    # ensure Windows can resolve .cmd if the parent env omitted it
    PATHEXT: ".COM;.EXE;.BAT;.CMD"

pnpm:
  validator: pnpm
<<<<<<< HEAD
  root_flags: ["-v","--version","--help", "--filter"]
  subcommands:
      view:   { allowed_flags: ["--json"] }
      list:   { allowed_flags: ["--depth","--json","--long"] }
      ping:   { allowed_flags: [] }
      outdated: { allowed_flags: [] }
      test:   { allowed_flags: [], deny_args: false, allow_test_paths: true, suppress_success_output: true }
      "test:run": { allowed_flags: [], deny_args: false, allow_test_paths: true, suppress_success_output: true }
      "test:watch": { allowed_flags: [], deny_args: false, allow_test_paths: true, suppress_success_output: true }
      "test:coverage": { allowed_flags: [], deny_args: false, allow_test_paths: true, suppress_success_output: true }
      "test:ui": { allowed_flags: [], deny_args: false, allow_test_paths: true, suppress_success_output: true }
      "test:debug": { allowed_flags: [], deny_args: false, allow_test_paths: true, suppress_success_output: true }
      "type-check": { allowed_flags: [] }
      "clean": { allowed_flags: [] }
      type_check:   { allowed_flags: [] }
      ls:   { allowed_flags: [] }
      build:   { allowed_flags: [], suppress_success_output: true }
      why:    { allowed_flags: ["--json","--long"] }
      licenses: { allowed_flags: ["--json","--long"] }
      lint:   { allowed_flags: ["--fix"], deny_args: false, allow_test_paths: true }
      "lint:fix": { allowed_flags: [], deny_args: false, allow_test_paths: true }
      "install:clean": { allowed_flags: [] }
      run:
          build: { suppress_success_output: true, allow_test_mode: true, deny_args: false }
          test: { suppress_success_output: true, allow_test_mode: true, deny_args: false }
          "test:debug": { suppress_success_output: true, allow_test_mode: true, deny_args: false }
          "type-check": { suppress_success_output: false, allow_test_mode: true, deny_args: false }
          "test:ui": { suppress_success_output: true, allow_test_mode: true, deny_args: false }
          "test:coverage": { suppress_success_output: false, allow_test_mode: true, deny_args: false }
          "clean": { suppress_success_output: false, allow_test_mode: true, deny_args: false }
          "install:clean": { suppress_success_output: false, allow_test_mode: true, deny_args: false }
=======
  root_flags: ["-v","--version","--help"]
  global_flags_before_subcommand:
    # boolean means “takes the value next”
    # adding global flags here allows us to use commands like 'pnpm --filter @agentc/realtime-ui test' before the subcommand
    # So, setting --filter: true means filter on @agentc/realtime-ui, and false means no value allowed
    "--filter": true
    "--silent": false
    "-r": false            # --recursive
  subcommands:
    # This is in effect allowing us to call 'pnpm run build' or 'pnpm build' - it's double mapping, but pnpm allows both, so here we are.
    # This does mean you can have separate policies for 'pnpm run <script>' and 'pnpm <script>' if you want.
    # FYI, allowed_flags: [] means no flags allowed, not "all flags allowed". If you want to allow all flags, remove allowed_flags empty array.
    # allow_test_paths: true enables workspace-relative test paths for scripts, guards against arbitrary file selectors
    # deny_args: false allows arbitrary args to be passed to the script (e.g., 'pnpm test -- --watch')
    # suppress_success_output: true reduces noise from successful runs; false shows full output
    run:
      scripts:
        build: { suppress_success_output: true,  allow_test_mode: true, deny_args: false }
        test: { allowed_flags: [], deny_args: false, allow_test_paths: true, suppress_success_output: true }
        "test:run": { allowed_flags: [], deny_args: false, allow_test_paths: true, suppress_success_output: true }
        "test:debug": { allowed_flags: [], deny_args: false, allow_test_paths: true, suppress_success_output: false }
        "type-check": { allowed_flags: [], suppress_success_output: false, allow_test_mode: true, deny_args: false }
        "typecheck": { allowed_flags: [ ], suppress_success_output: false, allow_test_mode: true, deny_args: false }
        "type_check": { allowed_flags: [ ], suppress_success_output: false, allow_test_mode: true, deny_args: false }
        "test:ui": { allowed_flags: [], deny_args: false, allow_test_paths: true, suppress_success_output: true }
        "test:coverage": { allowed_flags: [], deny_args: false, allow_test_paths: true, suppress_success_output: false }
        "clean": { suppress_success_output: false, allow_test_mode: true, deny_args: false }
        "install:clean": { suppress_success_output: false, allow_test_mode: true, deny_args: false }
    view: { allowed_flags: ["--json"] }
    list: { allowed_flags: ["--depth","--json","--long"] }
    ping: { allowed_flags: [] }
    outdated: { allowed_flags: [] }
    test: { allowed_flags: [], deny_args: false, allow_test_paths: true, suppress_success_output: true }
    "test:run": { allowed_flags: [], deny_args: false, allow_test_paths: true, suppress_success_output: true }
    "test:watch": { allowed_flags: [], deny_args: false, allow_test_paths: true, suppress_success_output: true }
    "test:coverage": { allowed_flags: [], deny_args: false, allow_test_paths: true, suppress_success_output: false }
    "test:ui": { allowed_flags: [], deny_args: false, allow_test_paths: true, suppress_success_output: true }
    "test:debug": { allowed_flags: [], deny_args: false, allow_test_paths: true, suppress_success_output: true }
    "clean": { suppress_success_output: false, allow_test_mode: true, deny_args: false }
    "type-check": { allowed_flags: [], suppress_success_output: false, allow_test_mode: true, deny_args: false }
    "typecheck": { allowed_flags: [], suppress_success_output: false, allow_test_mode: true, deny_args: false }
    "type_check": { allowed_flags: [], suppress_success_output: false, allow_test_mode: true, deny_args: false }
    ls: { allowed_flags: [] }
    build: { allowed_flags: [], suppress_success_output: true }
    why: { allowed_flags: ["--json","--long"] }
    licenses: { allowed_flags: ["--json","--long"] }
    lint: { allowed_flags: ["--fix"], deny_args: false, allow_test_paths: true }
    "lint:fix": { allowed_flags: [], deny_args: false, allow_test_paths: true }
    "install:clean": { suppress_success_output: false, allow_test_mode: true, deny_args: false }
>>>>>>> 140a5027

    # Only allow "pnpm config get <key>"
    config:
      get_only: true
      allowed_flags: []       # keep empty; we gate on 'get'

<<<<<<< HEAD
      # --- Safe, lockfile-based install ---
      install:
        enabled: true
        require_no_packages: true
        require_flags: []
        allowed_flags: ["--ignore-scripts","--prefer-offline","--frozen-lockfile","--reporter","--dev","--prod"]
        suppress_success_output: true
=======
    # --- Safe, lockfile-based install ---
    install:
      enabled: true
      require_no_packages: true
      require_flags: ["--ignore-scripts"]
      allowed_flags: ["--ignore-scripts","--prefer-offline","--frozen-lockfile","--reporter","--dev","--prod"]
      suppress_success_output: true
>>>>>>> 140a5027

  # pnpm doesn't have ci command like npm, but has similar restrictions
  # keep 'i' and 'add' denied unless you want them—the validator aliases them to 'install'
  deny_subcommands: ["exec","publish","update","login","adduser","pack","link","unlink","patch","patch-commit"]

  default_timeout: 120
  env_overrides:
    PNPM_CONFIG_COLOR: "false"      # pnpm itself: no color
    PNPM_CONFIG_PROGRESS: "false"   # no progress bars
    PNPM_CONFIG_LOGLEVEL: "warn"    # or "error" to be even quieter
    NO_COLOR: "1"                   # many tools respect this
    NODE_DISABLE_COLORS: "1"        # belt-and-suspenders for some libs
    CI: "1"                         # many CLIs reduce interactivity/spinners
    PNPM_CONFIG_FUND: "false"
    PNPM_CONFIG_UPDATE_NOTIFIER: "false"
    # ensure Windows can resolve .cmd if the parent env omitted it
    PATHEXT: ".COM;.EXE;.BAT;.CMD"

npx:
  validator: npx
  packages:
    typescript: { suppress_success_output: true }   # tsc can be verbose
    "@angular/cli": { suppress_success_output: true }  # ng build is noisy
    webpack: { suppress_success_output: true }      # webpack output is verbose
    jest: { suppress_success_output: true }         # test output can be noisy
    eslint: { }                                     # Keep linter output visible
    prettier: { }                                   # Keep formatter output visible
    serve: { }                                      # Keep server startup messages
    create-react-app: {}
    create-next-app: {}
    "@vue/cli": {}
    ts-node: { suppress_success_output: true }      # ts-node can be verbose
    mocha: { suppress_success_output: true }        # test output can be noisy
    vite: { suppress_success_output: true }         # build output can be verbose
    rollup: { suppress_success_output: true }       # build output can be verbose
    parcel: { suppress_success_output: true }       # build output can be verbose
    "http-server": {}                               # Keep server startup messages
  command_aliases:
    typescript: [ "tsc" ]
  flags:
    - "--yes"
    - "-y"
    - "--package"
    - "-p"
    - "--call"
    - "-c"
    - "--shell"
    - "-s"
    - "--shell-auto-fallback"
    - "--ignore-existing"
    - "--quiet"
    - "-q"
    - "--npm"
    - "--node-options"
  default_timeout: 120
  env_overrides:
    NPM_CONFIG_COLOR: "false"
    NPM_CONFIG_PROGRESS: "false"
    NO_COLOR: "1"
    FORCE_COLOR: "0"
    NODE_DISABLE_COLORS: "1"
    CI: "1"
    NPM_CONFIG_FUND: "false"
    NPM_CONFIG_AUDIT: "false"
    NPM_CONFIG_UPDATE_NOTIFIER: "false"

lerna:
  validator: lerna
  flags: ["--version", "-v", "--help", "-h", "--loglevel", "--concurrency", "--scope", "--ignore", "--include-dependencies", "--include-dependents", "--since"]
  subcommands:
    list:
      flags: ["--json", "--ndjson", "--parseable", "-p", "--long", "-l", "--all", "-a", "--graph", "--toposort"]
      timeout: 30
    info:
      flags: ["--json"]
      timeout: 15
    bootstrap:
      flags: ["--hoist", "--strict", "--nohoist", "--ignore-scripts", "--ignore-prepublish", "--ignore-engines", "--npm-client", "--use-workspaces"]
      timeout: 300
    clean:
      flags: ["--yes", "-y"]
      timeout: 60
    ls:
      flags: ["--json", "--ndjson", "--parseable", "-p", "--long", "-l", "--all", "-a", "--graph", "--toposort"]
      timeout: 30
    changed:
      flags: ["--json", "--ndjson", "--parseable", "-p", "--long", "-l", "--all", "-a", "--graph", "--toposort", "--include-merged-tags"]
      timeout: 30
    diff:
      flags:
        - "--ignore-changes"
      timeout: 45
    run:
      flags: ["--npm-client", "--stream", "--parallel", "--bail", "--no-bail", "--no-prefix", "--concurrency", "--concurrency=1"]
      allowed_scripts: [ "build","test","lint","format","typecheck", 'lint:fix', 'test:run' ]
      allow_test_paths: true
      deny_args: false
      timeout: 300
      suppress_success_output: true  # Build/test scripts through lerna can be very verbose
    version:
      flags: ["--conventional-commits", "--changelog-preset", "--exact", "--force-publish", "--git-remote", "--create-release", "--dry-run", "--json", "--loglevel", "--no-changelog", "--no-commit-hooks", "--no-git-tag-version", "--no-push", "--preid", "--sign-git-commit", "--sign-git-tag", "--tag-version-prefix", "--yes", "-y"]
      timeout: 120
  deny_subcommands: ["publish", "exec", "import", "create", "add", "link"]
  default_timeout: 180
  env_overrides:
    LERNA_DISABLE_PROGRESS: "1"
    NPM_CONFIG_COLOR: "false"
    NPM_CONFIG_PROGRESS: "false"
    NO_COLOR: "1"
    FORCE_COLOR: "0"
    NODE_DISABLE_COLORS: "1"
    CI: "1"

dotnet:
  validator: dotnet
  subcommands:
    --info: { flags: [ ] }
    --list-sdks: { flags: [ ] }
    --list-runtimes: { flags: [ ] }

    restore:
      flags: [ "--locked-mode","--configfile","--source","--verbosity","-v","--nologo" ]
      require_flags:
        --locked-mode: true
        --nologo: true
        --verbosity: [ "quiet","minimal" ]   # enforce locked dependency graph

    build:
      flags: [ "--configuration","-c","--no-restore","--nologo","--verbosity","-v" ]
      # If you want to *require* separate restore/build phases, uncomment:
      # require_flagsl: ["--no-restore"]
      require_flags:
        --nologo: true
        --verbosity: [ "quiet","minimal" ] # enforce quiet, no-logo builds
      suppress_success_output: true  # Build output can be verbose

    test:
      flags: [ "--configuration","-c","--no-build","--nologo","--verbosity","-v","--filter", "--list-tests", "--settings", "--results-directory", "--test-adapter-path", "--diag", "--logger" ]
      allow_project_paths: true # allow typical csproj/sln positionals without enabling arbitrary file selectors
      allow_test_paths: false  # Can enable workspace-relative test paths for dotnet test - prefer using --filter instead
      require_flags:
        --no-build: true
        --nologo: true
        --verbosity: [ "minimal","quiet" ]
        --logger: "console;verbosity=minimal"
      suppress_success_output: true  # Test output can be verbose

  deny_subcommands: [ "run","publish","tool","new","pack","clean","nuget","workload" ]
  default_timeout: 300
  env_overrides:
    DOTNET_CLI_TELEMETRY_OPTOUT: "1"
    DOTNET_SKIP_FIRST_TIME_EXPERIENCE: "1"
    DOTNET_NOLOGO: "1"
    NUGET_PACKAGES: ".nuget/packages"
    # Generic no-color hints:
    CLICOLOR: "0"
    NO_COLOR: "1"
    TERM: "dumb"
    # Stable, English output (helps tokenization & parsing):
    DOTNET_CLI_UI_LANGUAGE: "en-US"

# ---- PowerShell (HIGHLY RESTRICTED) ----
# PowerShell is extremely dangerous and powerful. This configuration only allows
# safe, read-only information gathering cmdlets with maximum security restrictions.
# All script execution, file operations, and dangerous cmdlets are blocked.
# This is not set up to suppress output as PowerShell cmdlets are typically used for information gathering.
powershell: &powershell_common
  validator: powershell
  description: "Execute safe, read-only PowerShell cmdlets for information gathering only"
  rationale: |
    PowerShell is extremely powerful and can execute arbitrary code, access system APIs,
    modify files, and perform dangerous operations. This policy implements maximum security
    restrictions:
    - Only allows whitelisted safe cmdlets (Get-*, Format-*, Out-*, etc.)
    - Blocks all script execution (-Command, -File, -EncodedCommand)
    - Forces Restricted execution policy
    - Enables lockdown mode and constrained language mode
    - Blocks dangerous patterns and cmdlets
    - Only permits read-only information gathering operations
  flags: ["-Help", "-?", "-NoProfile", "-nop", "-NonInteractive", "-noni", "-NoLogo", "-nol"]
  deny_global_flags: [
    "-Command", "-c", "-EncodedCommand", "-enc", "-e", "-File", "-f",
    "-ExecutionPolicy", "-ep", "-ex", "-WindowStyle", "-w", "-Sta", "-Mta",
    "-Version", "-v", "-PSConsoleFile", "-ConfigurationName",
    "-InputFormat", "-if", "-OutputFormat", "-of"
  ]
  require_flags: ["-NoProfile", "-NonInteractive"]
  # Whitelist of safe, read-only cmdlets allowed for information gathering
  safe_cmdlets: [
    # Information gathering cmdlets
    "get-process", "get-service", "get-childitem", "get-location", "get-date",
    "get-host", "get-culture", "get-uiculture", "get-executionpolicy",
    "get-psdrive", "get-item", "get-itemproperty", "get-content",
    "get-variable", "get-alias", "get-command", "get-module",
    "get-pssession", "get-history", "get-member", "get-help",
    "get-computerinfo", "get-timezone", "get-uptime",
    # Safe formatting and output cmdlets
    "format-table", "format-list", "format-wide", "format-custom",
    "out-string", "out-null", "out-default",
    "select-object", "where-object", "sort-object", "group-object",
    "measure-object", "compare-object",
    # Safe utility cmdlets
    "write-output", "write-host", "write-verbose", "write-debug",
    "test-path", "resolve-path", "split-path", "join-path", "convert-path"
  ]
  # Regex patterns that indicate dangerous operations (case-insensitive)
  dangerous_patterns: [
    "invoke-expression", "invoke-command", "iex\\s", "icm\\s",
    "\\$\\(", "`", "&\\s", "\\.\\s",  # Command substitution, backticks, call operator, dot sourcing
    "start-process", "new-object", "add-type",
    "\\[system\\.", "\\[reflection\\.",
    "downloadstring", "downloadfile", "webrequest", "webclient",
    "invoke-webrequest", "invoke-restmethod",
    "set-", "new-", "remove-", "clear-", "stop-", "restart-",  # Modification cmdlets
    "enable-", "disable-", "install-", "uninstall-",
    "register-", "unregister-"
  ]
  safe_env:
    PSExecutionPolicyPreference: "Restricted"
    __PSLockdownPolicy: "1"
    PSModuleAutoLoadingPreference: "None"
  env_overrides:
    PSReadlineHistorySaveStyle: "SaveNothing"
    POWERSHELL_TELEMETRY_OPTOUT: "1"
    POWERSHELL_UPDATECHECK: "Off"
    PSDisableWinRTForCurrentUser: "1"
    NO_COLOR: "1"
    TERM: "dumb"
    CLICOLOR: "0"
  default_timeout: 30

# PowerShell Core (pwsh) - same restrictions as Windows PowerShell
pwsh: *powershell_common<|MERGE_RESOLUTION|>--- conflicted
+++ resolved
@@ -171,39 +171,6 @@
 
 pnpm:
   validator: pnpm
-<<<<<<< HEAD
-  root_flags: ["-v","--version","--help", "--filter"]
-  subcommands:
-      view:   { allowed_flags: ["--json"] }
-      list:   { allowed_flags: ["--depth","--json","--long"] }
-      ping:   { allowed_flags: [] }
-      outdated: { allowed_flags: [] }
-      test:   { allowed_flags: [], deny_args: false, allow_test_paths: true, suppress_success_output: true }
-      "test:run": { allowed_flags: [], deny_args: false, allow_test_paths: true, suppress_success_output: true }
-      "test:watch": { allowed_flags: [], deny_args: false, allow_test_paths: true, suppress_success_output: true }
-      "test:coverage": { allowed_flags: [], deny_args: false, allow_test_paths: true, suppress_success_output: true }
-      "test:ui": { allowed_flags: [], deny_args: false, allow_test_paths: true, suppress_success_output: true }
-      "test:debug": { allowed_flags: [], deny_args: false, allow_test_paths: true, suppress_success_output: true }
-      "type-check": { allowed_flags: [] }
-      "clean": { allowed_flags: [] }
-      type_check:   { allowed_flags: [] }
-      ls:   { allowed_flags: [] }
-      build:   { allowed_flags: [], suppress_success_output: true }
-      why:    { allowed_flags: ["--json","--long"] }
-      licenses: { allowed_flags: ["--json","--long"] }
-      lint:   { allowed_flags: ["--fix"], deny_args: false, allow_test_paths: true }
-      "lint:fix": { allowed_flags: [], deny_args: false, allow_test_paths: true }
-      "install:clean": { allowed_flags: [] }
-      run:
-          build: { suppress_success_output: true, allow_test_mode: true, deny_args: false }
-          test: { suppress_success_output: true, allow_test_mode: true, deny_args: false }
-          "test:debug": { suppress_success_output: true, allow_test_mode: true, deny_args: false }
-          "type-check": { suppress_success_output: false, allow_test_mode: true, deny_args: false }
-          "test:ui": { suppress_success_output: true, allow_test_mode: true, deny_args: false }
-          "test:coverage": { suppress_success_output: false, allow_test_mode: true, deny_args: false }
-          "clean": { suppress_success_output: false, allow_test_mode: true, deny_args: false }
-          "install:clean": { suppress_success_output: false, allow_test_mode: true, deny_args: false }
-=======
   root_flags: ["-v","--version","--help"]
   global_flags_before_subcommand:
     # boolean means “takes the value next”
@@ -253,22 +220,12 @@
     lint: { allowed_flags: ["--fix"], deny_args: false, allow_test_paths: true }
     "lint:fix": { allowed_flags: [], deny_args: false, allow_test_paths: true }
     "install:clean": { suppress_success_output: false, allow_test_mode: true, deny_args: false }
->>>>>>> 140a5027
 
     # Only allow "pnpm config get <key>"
     config:
       get_only: true
       allowed_flags: []       # keep empty; we gate on 'get'
 
-<<<<<<< HEAD
-      # --- Safe, lockfile-based install ---
-      install:
-        enabled: true
-        require_no_packages: true
-        require_flags: []
-        allowed_flags: ["--ignore-scripts","--prefer-offline","--frozen-lockfile","--reporter","--dev","--prod"]
-        suppress_success_output: true
-=======
     # --- Safe, lockfile-based install ---
     install:
       enabled: true
@@ -276,11 +233,10 @@
       require_flags: ["--ignore-scripts"]
       allowed_flags: ["--ignore-scripts","--prefer-offline","--frozen-lockfile","--reporter","--dev","--prod"]
       suppress_success_output: true
->>>>>>> 140a5027
 
   # pnpm doesn't have ci command like npm, but has similar restrictions
   # keep 'i' and 'add' denied unless you want them—the validator aliases them to 'install'
-  deny_subcommands: ["exec","publish","update","login","adduser","pack","link","unlink","patch","patch-commit"]
+  deny_subcommands: ["exec","publish","update","audit","login","adduser","whoami","pack","link","unlink","patch","patch-commit"]
 
   default_timeout: 120
   env_overrides:
@@ -288,6 +244,7 @@
     PNPM_CONFIG_PROGRESS: "false"   # no progress bars
     PNPM_CONFIG_LOGLEVEL: "warn"    # or "error" to be even quieter
     NO_COLOR: "1"                   # many tools respect this
+    FORCE_COLOR: "0"                # chalk/colorette/etc. honor this
     NODE_DISABLE_COLORS: "1"        # belt-and-suspenders for some libs
     CI: "1"                         # many CLIs reduce interactivity/spinners
     PNPM_CONFIG_FUND: "false"
