--- conflicted
+++ resolved
@@ -225,17 +225,10 @@
 ```
 
 
-<<<<<<< HEAD
-### Alternative: Command Line Interface
+### Professional: Native
 
 For development or to allow for mapping of ANY folder as a workspace (Docker makes that hard to do on the fly) you may run the API and React frontend directly on your machine with:
 
-=======
-### Professional: Native
-
-For development or to allow for mapping of ANY folder as a workspace (Docker makes that hard to do on the fly) you may run the API and React frontend directly on your machine with:
-
->>>>>>> aa6b1705
 **Windows**
 ```commandline
 start scripts\start_api.bat
@@ -247,15 +240,9 @@
 scripts\start_api.bat &
 scripts\start_fe.bat &
 ```
-<<<<<<< HEAD
 
 ### Essential Configuration
 
-=======
-
-### Essential Configuration
-
->>>>>>> aa6b1705
 These settings are required for basic functionality:
 
 ```bash
