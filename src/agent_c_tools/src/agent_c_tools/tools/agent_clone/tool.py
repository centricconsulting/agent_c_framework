import yaml
import markdown
import json
from typing import Any, Optional, Dict

from agent_c.models.events import SystemMessageEvent
from agent_c.toolsets import json_schema
from agent_c.util.slugs import MnemonicSlugs
from agent_c.toolsets.tool_set import Toolset
from agent_c_tools.tools.think.prompt import ThinkSection
from agent_c_tools.tools.agent_clone.prompt import AgentCloneSection, CloneBehaviorSection
from agent_c.models.agent_config import AgentConfigurationV2, AgentConfiguration, CurrentAgentConfiguration
from agent_c_tools.tools.agent_assist.base import AgentAssistToolBase
from agent_c.prompting.basic_sections.persona import DynamicPersonaSection



class AgentCloneTools(AgentAssistToolBase):
    """
    Allows your agent to create copies of itself to work on multiple tasks simultaneously or approach problems
    from different angles. The agent can delegate work to its clones and have extended conversations with them,
    enabling parallel problem-solving and collaborative thinking.
    """
    def __init__(self, **kwargs):
        if not 'name' in kwargs:
            kwargs['name'] = 'act'

        super().__init__(**kwargs)
        self.section = AgentCloneSection(tool=self)
        self.sections = [CloneBehaviorSection(), ThinkSection(), DynamicPersonaSection()]

    @json_schema(
        ('Make a request of clone of yourself and receive a response. '
         'This is a "oneshot" request, meaning that the agent will not be able to remember anything from this '
         'request in the future.'),
        {
            'request': {
                'type': 'string',
                'description': 'A question, or request for the clone.',
                'required': True
            },
            'process_context': {
                'type': 'string',
                'description': 'Optional process rules, context, or specific instructions to provide to the clone. This will be prepended to the clone\'s persona to guide its behavior for this specific task.',
                'required': False
            }
        }
    )
    async def oneshot(self, **kwargs) -> str:
        orig_request: str = kwargs.get('request', '')
        request: str = ("# Agent Clone Tool Notice\nThe following request is from your prime agent. "
                        f"Your prime is delegating a 'oneshot' task for YOU (the clone) to perform:\n\n{orig_request}")
        process_context: Optional[str] = kwargs.get('process_context')
        tool_context: Dict[str, Any] = kwargs.get('tool_context')
        calling_agent_config: CurrentAgentConfiguration = tool_context.get('agent_config', tool_context.get('active_agent'))
        if calling_agent_config is None:
            return f"**ERROR**: No agent configuration found in tool context. This tool requires an active agent configuration to function."

        clone_persona: str = calling_agent_config.persona

        if process_context:
            enhanced_persona = f"# Clone Process Context and Instructions\n\n{process_context.replace('$', '$$')}\n\n# Base Agent Persona\n\n{clone_persona}"
        else:
            enhanced_persona =clone_persona

        slug = MnemonicSlugs.generate_id_slug(2)
        clone_config = CurrentAgentConfiguration.model_validate(calling_agent_config.model_dump())

        clone_tools = [tool for tool in clone_config.tools if tool != 'AgentCloneTools']
        clone_config.persona = enhanced_persona
        clone_config.name = f"{calling_agent_config.name} Clone - {slug}"
        clone_config.model_id = tool_context['calling_model_name']
        clone_config.tools = clone_tools
        content = f"**Prime agent** requesting assistance:\n\n{request}"
        agent_session_id = f"clone-oneshot-{MnemonicSlugs.generate_slug(2)}"

        user_session_id = tool_context.get('user_session_id', tool_context ['session_id'])
        parent_session_id = tool_context.get('session_id')

        await tool_context['bridge'].send_system_message(f"Clone oneshot interaction starting for {calling_agent_config.key}.", "info")

        messages =  await self.agent_oneshot(content,
                                             clone_config,
                                             parent_session_id,
                                             user_session_id,
                                             tool_context,
                                             client_wants_cancel=tool_context.get('client_wants_cancel', None),
                                             process_context=process_context,
                                             sub_agent_type="clone",
                                             prime_agent_key=calling_agent_config.key,
                                             agent_session_id=agent_session_id
                                             )
        await tool_context['bridge'].send_system_message(f"Clone oneshot interaction complete for {calling_agent_config.key}.", "info")

<<<<<<< HEAD
=======
        await tool_context['bridge'].send_system_message(f"Clone oneshot interaction complete for {calling_agent_config.key}.", "info")

>>>>>>> 4d80392a

        if messages is not None and len(messages) > 0:
            last_message = messages[-1]

            response = {'notice': 'This response is also displayed in the UI for the user, you do not need to relay it.',
                        'agent_message': last_message}

            return json.dumps(response, ensure_ascii=False)

        await self._raise_event(SystemMessageEvent(content=f"Agent Assist session {agent_session_id} completed with no messages returned.",
                                                   session_id=agent_session_id, parent_session_id=parent_session_id,
                                                   user_session_id=user_session_id, ), tool_context['streaming_callback'])

        return f"No messages returned from agent session {agent_session_id}.  This usually means that you overloaded the agent with too many tasks."

    @json_schema(
        'Begin or resume a chat session with a clone of yourself. The return value will be the final output from the agent along with the agent session ID.',
        {
            'message': {
                'type': 'string',
                'description': 'The message .',
                'required': True
            },
            'agent_session_id': {
                'type': 'string',
                'description': 'Populate this with a an agent session ID to resume a chat session',
                'required': False
            },
            'process_context': {
                'type': 'string',
                'description': 'Optional process rules, context, or specific instructions to provide to the clone. This will be prepended to the clone\'s persona to guide its behavior for this session.',
                'required': False
            }
        }
    )
    async def chat(self, **kwargs) -> str:
        orig_message: str = kwargs.get('message', '')
        message: str =  ("# Agent Clone Tool Notice\nThe following message is from your prime agent. "
                         f"Your prime is delegating a task for YOU (the clone) to perform.\n\n---\n\n{kwargs.get('message')}")
        process_context: Optional[str] = kwargs.get('process_context')
        tool_context: Dict[str, Any] = kwargs.get('tool_context')
        agent_session_id: Optional[str] = kwargs.get('agent_session_id', None)
        calling_agent_config: AgentConfiguration = tool_context.get('agent_config')

        clone_persona: str = calling_agent_config.persona

        if process_context:
            enhanced_persona = f"# Clone Process Context and Instructions\n\n{process_context.replace('$', '$$')}\n\n# Base Agent Persona\n\n{clone_persona}"
        else:
            enhanced_persona = clone_persona


        agent_key = f"clone_{agent_session_id}"
        clone_config = self.agent_loader.catalog.get(agent_key, None)
        if clone_config is None:
            slug = MnemonicSlugs.generate_id_slug(2)
            clone_config = AgentConfigurationV2.model_validate(calling_agent_config.model_dump())

            clone_tools = [tool for tool in clone_config.tools if tool != 'AgentCloneTools']
            clone_config.persona = enhanced_persona
            clone_config.name = f"{calling_agent_config.name} Clone - {slug}"
            clone_config.model_id = tool_context['calling_model_name']
            clone_config.tools = clone_tools

            self.agent_loader.catalog[agent_key] = clone_config


        content = f"**Prime agent** requesting assistance:\n\n{message}"
        user_session_id = tool_context.get('user_session_id', tool_context['session_id'])
        parent_session_id = tool_context.get('session_id')

        await tool_context['bridge'].send_system_message(f"Clone chat interaction started for {calling_agent_config.key}.", "info")

        agent_session_id, messages = await self.agent_chat(content,
                                                           clone_config,
                                                           parent_session_id,
                                                           user_session_id,
                                                           tool_context,
                                                           agent_session_id=agent_session_id,
                                                           process_context=process_context,
                                                           client_wants_cancel=tool_context.get('client_wants_cancel', None),
                                                           sub_agent_type="clone",
                                                           prime_agent_key=calling_agent_config.key
                                                           )

        await tool_context['bridge'].send_system_message(f"Clone chat interaction complete for {calling_agent_config.key}.", "info")

        if messages is not None and len(messages) > 0:
            last_message = messages[-1]

            response = {'notice': 'This response is also displayed in the UI for the user, you do not need to relay it.',
                        'agent_message': last_message}

            return json.dumps(response, ensure_ascii=False)

        await self._raise_event(SystemMessageEvent(content=f"Agent Assist session {agent_session_id} completed with no messages returned.",
                                                   session_id=agent_session_id, parent_session_id=parent_session_id,
                                                   user_session_id=user_session_id, ), tool_context['streaming_callback'])

        return f"No messages returned from agent session {agent_session_id}.  This usually means that you overloaded the agent with too many tasks."


Toolset.register(AgentCloneTools, required_tools=['WorkspaceTools'])<|MERGE_RESOLUTION|>--- conflicted
+++ resolved
@@ -90,13 +90,9 @@
                                              prime_agent_key=calling_agent_config.key,
                                              agent_session_id=agent_session_id
                                              )
+
         await tool_context['bridge'].send_system_message(f"Clone oneshot interaction complete for {calling_agent_config.key}.", "info")
 
-<<<<<<< HEAD
-=======
-        await tool_context['bridge'].send_system_message(f"Clone oneshot interaction complete for {calling_agent_config.key}.", "info")
-
->>>>>>> 4d80392a
 
         if messages is not None and len(messages) > 0:
             last_message = messages[-1]
