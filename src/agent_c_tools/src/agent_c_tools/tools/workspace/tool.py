--- conflicted
+++ resolved
@@ -1,18 +1,14 @@
 import json
 import logging
 import re
-<<<<<<< HEAD
 from typing import Any, List, Tuple, Optional
-=======
-from typing import Any, List, Tuple, Optional, Dict, Union
->>>>>>> 796cb4a3
 from ts_tool import api
 
 from agent_c.toolsets.tool_set import Toolset
 from agent_c.toolsets.json_schema import json_schema
 from agent_c_tools.tools.workspace.base import BaseWorkspace
 from agent_c_tools.tools.workspace.prompt import WorkspaceSection
-from agent_c_tools.tools.workspace.util.replace_strings_helper import ReplaceStringsHelper
+from agent_c_tools.tools.workspace.util import ReplaceStringsHelper
 
 class WorkspaceTools(Toolset):
     """
@@ -119,7 +115,7 @@
         """
         unc_path = kwargs.get('path', '')
 
-        error, workspace, relative_path = self.validate_and_get_workspace_path(unc_path)
+        error, workspace, relative_path = self._validate_and_get_workspace_path(unc_path)
         if error:
             return json.dumps({'error': error})
 
