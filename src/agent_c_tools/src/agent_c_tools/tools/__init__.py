# Register all tools for the agent

from . import workspace
from . import web
from . import web_search
from . import memory
from . import think
from . import mermaid_chart
from . import user_bio
from . import weather
from . import random_number
from . import xml_explorer  # XML Explorer toolset
from . import css_explorer  # CSS Explorer toolset
from . import mariadb  # MariaDB toolset
from . import reverse_engineering  # Reverse Engineering toolset
from . import math  # Math toolset
from . import workspace_planning  # Workspace Planning toolset
from . import workspace_knowledge  # Workspace Knowledge toolset
from . import workspace_sequential_thinking  # Workspace Sequential Thinking toolset
from . import browser_playwright  # Browser Playwright toolset
<<<<<<< HEAD
from . import health  # Health toolset
=======
from . import insurance_demo  # Insurance Demo toolset
from . import sars  # SARS toolset

>>>>>>> 63bf28b2
__all__ = [
    'workspace',
    'web', 
    'web_search', 
    'memory',
    'think',
    'mermaid_chart',
    'user_bio',
    'weather',
    'random_number',
    'xml_explorer',
    'css_explorer',
    'mariadb',
    'reverse_engineering',
    'math',
    'workspace_planning',
    'workspace_knowledge',
    'workspace_sequential_thinking',
    'browser_playwright',
<<<<<<< HEAD
    'health'
=======
    'sars',
    'insurance_demo',
>>>>>>> 63bf28b2
]<|MERGE_RESOLUTION|>--- conflicted
+++ resolved
@@ -18,13 +18,9 @@
 from . import workspace_knowledge  # Workspace Knowledge toolset
 from . import workspace_sequential_thinking  # Workspace Sequential Thinking toolset
 from . import browser_playwright  # Browser Playwright toolset
-<<<<<<< HEAD
-from . import health  # Health toolset
-=======
 from . import insurance_demo  # Insurance Demo toolset
 from . import sars  # SARS toolset
 
->>>>>>> 63bf28b2
 __all__ = [
     'workspace',
     'web', 
@@ -44,10 +40,6 @@
     'workspace_knowledge',
     'workspace_sequential_thinking',
     'browser_playwright',
-<<<<<<< HEAD
-    'health'
-=======
     'sars',
     'insurance_demo',
->>>>>>> 63bf28b2
 ]