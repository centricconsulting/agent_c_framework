--- conflicted
+++ resolved
@@ -4,11 +4,7 @@
 
 import { cn } from "@/lib/utils"
 import { ThemeProvider } from "@/components/theme-provider"
-<<<<<<< HEAD
-import ClientProviders from "@/components/providers/client-providers"
-=======
 import { Toaster } from "@agentc/realtime-ui"
->>>>>>> 8c6d62bf
 
 const inter = Inter({ subsets: ["latin"] })
 
@@ -32,14 +28,8 @@
           enableSystem
           disableTransitionOnChange
         >
-<<<<<<< HEAD
-          <ClientProviders>
-            {children}
-          </ClientProviders>
-=======
           {children}
           <Toaster />
->>>>>>> 8c6d62bf
         </ThemeProvider>
       </body>
     </html>
