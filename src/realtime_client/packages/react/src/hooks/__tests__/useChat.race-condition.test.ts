/**
 * Tests for useChat hook - Race Condition Fix for Session Switching
 * Tests the fix for message accumulation when switching sessions
 */

import { describe, it, expect, beforeEach, afterEach, vi } from 'vitest';
import { renderHook, act, waitFor } from '@testing-library/react';
import type { Mock } from 'vitest';
import { useChat } from '../useChat';
import type { UseChatOptions } from '../useChat';
import type { RealtimeClient, ChatSession, Message } from '@agentc/realtime-core';

// Mock dependencies
vi.mock('../../providers/AgentCContext', () => ({
  useRealtimeClientSafe: vi.fn()
}));

vi.mock('@agentc/realtime-core', () => ({
  ensureMessagesFormat: vi.fn()
}));

vi.mock('../../utils/logger', () => ({
  Logger: {
    debug: vi.fn(),
    error: vi.fn(),
    warn: vi.fn()
  }
}));

describe('useChat - Race Condition Fix for Session Switching', () => {
  // Test utilities
  let mockClient: {
    getSessionManager: Mock;
    isConnected: Mock;
    sendText: Mock;
    on: Mock;
    off: Mock;
  };

  let mockSessionManager: {
    getCurrentSession: Mock;
    on: Mock;
    off: Mock;
  };

  let mockEnsureMessagesFormat: Mock;
  let mockLogger: {
    debug: Mock;
    error: Mock;
    warn: Mock;
  };

  let eventHandlers: Map<string, (event?: unknown) => void>;
  let sessionEventHandlers: Map<string, (event?: unknown) => void>;

  // Helper to emit events
  const emitClientEvent = (eventName: string, data?: unknown) => {
    const handler = eventHandlers.get(eventName);
    if (handler) {
      act(() => {
        handler(data);
      });
    }
  };

  const emitSessionEvent = (eventName: string, data?: unknown) => {
    const handler = sessionEventHandlers.get(eventName);
    if (handler) {
      act(() => {
        handler(data);
      });
    }
  };

  // Helper to create test messages
  const createMessage = (
    role: 'user' | 'assistant' | 'system',
    content: string
  ): Message => ({
    role,
    content,
    timestamp: new Date().toISOString(),
    format: 'text'
  });

  // Helper to create test session
  const createTestSession = (
    sessionId = 'test-session',
    messages?: Message[]
  ): ChatSession => {
    const session: ChatSession = {
      session_id: sessionId,
      context: {}
    } as ChatSession;
    
    // Only add messages property if explicitly provided
    if (messages !== undefined) {
      (session as any).messages = messages;
    }
    
    return session;
  };

  beforeEach(async () => {
    // Initialize event handler storage
    eventHandlers = new Map();
    sessionEventHandlers = new Map();

    // Setup mock SessionManager
    mockSessionManager = {
      getCurrentSession: vi.fn(() => null),
      on: vi.fn((event: string, handler: (event?: unknown) => void) => {
        sessionEventHandlers.set(event, handler);
      }),
      off: vi.fn((event: string) => {
        sessionEventHandlers.delete(event);
      })
    };

    // Setup mock client
    mockClient = {
      getSessionManager: vi.fn(() => mockSessionManager),
      isConnected: vi.fn(() => true),
      sendText: vi.fn(),
      on: vi.fn((event: string, handler: (event?: unknown) => void) => {
        eventHandlers.set(event, handler);
      }),
      off: vi.fn((event: string) => {
        eventHandlers.delete(event);
      })
    };

    // Setup other mocks
    mockEnsureMessagesFormat = vi.fn((messages: Message[]) => messages);
    mockLogger = {
      debug: vi.fn(),
      error: vi.fn(),
      warn: vi.fn()
    };

    // Apply mocks
    const agentCContext = await import('../../providers/AgentCContext');
    (agentCContext.useRealtimeClientSafe as Mock).mockReturnValue(mockClient);

    const coreModule = await import('@agentc/realtime-core');
    (coreModule.ensureMessagesFormat as Mock).mockImplementation(mockEnsureMessagesFormat);

    const loggerModule = await import('../../utils/logger');
    (loggerModule.Logger as any).debug = mockLogger.debug;
    (loggerModule.Logger as any).error = mockLogger.error;
    (loggerModule.Logger as any).warn = mockLogger.warn;

    vi.clearAllMocks();
  });

  afterEach(() => {
    vi.restoreAllMocks();
  });

  describe('Critical Race Condition Scenarios', () => {
    it('CRITICAL: Rapid session switching (A→B→A) prevents message contamination', () => {
      const { result } = renderHook(() => useChat());

      // Session A with messages
      const sessionA = createTestSession('session-a');
      const sessionAMessages = [
        createMessage('user', 'Message from Session A'),
        createMessage('assistant', 'Response from Session A')
      ];

      // Session B with different messages
      const sessionB = createTestSession('session-b');
      const sessionBMessages = [
        createMessage('user', 'Message from Session B'),
        createMessage('assistant', 'Response from Session B')
      ];

      // Initial session A
      emitSessionEvent('chat-session-changed', { 
        currentChatSession: sessionA,
        previousChatSession: null
      });
      // Important: No sessionId in event, simulating EventStreamProcessor behavior
      emitSessionEvent('session-messages-loaded', {
        messages: sessionAMessages
      });

      // Verify Session A messages loaded
      expect(result.current.messages).toHaveLength(2);
      expect(result.current.messages[0]?.content).toBe('Message from Session A');
      expect(result.current.messages[1]?.content).toBe('Response from Session A');

      // Rapidly switch to Session B
      emitSessionEvent('chat-session-changed', { 
        currentChatSession: sessionB,
        previousChatSession: sessionA
      });
      
      // CRITICAL: Messages should be cleared immediately
      expect(result.current.messages).toHaveLength(0);
      
      // Late-arriving message from Session A (simulating race condition)
      emitSessionEvent('message-added', {
        sessionId: 'msg-from-a',
        message: createMessage('user', 'Late message from Session A')
      });

      // Should NOT add the message during loading
      expect(result.current.messages).toHaveLength(0);

      // Session B messages arrive
      emitSessionEvent('session-messages-loaded', {
        messages: sessionBMessages
      });

      // Only Session B messages should be present
      expect(result.current.messages).toHaveLength(2);
      expect(result.current.messages[0]?.content).toBe('Message from Session B');
      expect(result.current.messages[1]?.content).toBe('Response from Session B');

      // Switch back to Session A
      emitSessionEvent('chat-session-changed', { 
        currentChatSession: sessionA,
        previousChatSession: sessionB
      });

      // Messages should be cleared immediately again
      expect(result.current.messages).toHaveLength(0);

      emitSessionEvent('session-messages-loaded', {
        messages: sessionAMessages
      });

      // Only Session A messages should be present, no contamination
      expect(result.current.messages).toHaveLength(2);
      expect(result.current.messages[0]?.content).toBe('Message from Session A');
      expect(result.current.messages[1]?.content).toBe('Response from Session A');
    });

    it('CRITICAL: Session with many messages → few messages shows complete replacement', () => {
      const { result } = renderHook(() => useChat());

      // Session with many messages
      const manyMessages = Array.from({ length: 50 }, (_, i) => 
        createMessage(i % 2 === 0 ? 'user' : 'assistant', `Message ${i + 1}`)
      );
      
      const sessionMany = createTestSession('session-many');
      emitSessionEvent('chat-session-changed', { 
        currentChatSession: sessionMany,
        previousChatSession: null
      });
      emitSessionEvent('session-messages-loaded', {
        messages: manyMessages
      });

      // Verify many messages loaded (limited by default maxMessages)
      expect(result.current.messages.length).toBeGreaterThan(10);
      const firstMessageContent = result.current.messages[0]?.content;

      // Switch to session with few messages
      const fewMessages = [
        createMessage('user', 'Only one question'),
        createMessage('assistant', 'Only one response')
      ];
      
      const sessionFew = createTestSession('session-few');
      emitSessionEvent('chat-session-changed', { 
        currentChatSession: sessionFew,
        previousChatSession: sessionMany
      });

      // CRITICAL: All old messages should be cleared immediately
      expect(result.current.messages).toHaveLength(0);

      // Load few messages
      emitSessionEvent('session-messages-loaded', {
        messages: fewMessages
      });

      // Should only have 2 messages now, not any from previous session
      expect(result.current.messages).toHaveLength(2);
      expect(result.current.messages[0]?.content).toBe('Only one question');
      expect(result.current.messages[1]?.content).toBe('Only one response');
      
      // Verify none of the old messages remain
      expect(result.current.messages.some(m => m.content === firstMessageContent)).toBe(false);
    });

    it('CRITICAL: Empty session loading clears chat completely', () => {
      const { result } = renderHook(() => useChat());

      // Start with a session containing messages
      const messagesInitial = [
        createMessage('user', 'Initial question'),
        createMessage('assistant', 'Initial response'),
        createMessage('user', 'Follow-up'),
        createMessage('assistant', 'Follow-up response')
      ];
      
      const sessionWithMessages = createTestSession('session-with-messages');
      emitSessionEvent('chat-session-changed', { 
        currentChatSession: sessionWithMessages,
        previousChatSession: null
      });
      emitSessionEvent('session-messages-loaded', {
        messages: messagesInitial
      });

      expect(result.current.messages).toHaveLength(4);

      // Switch to empty session
      const emptySession = createTestSession('empty-session');
      emitSessionEvent('chat-session-changed', { 
        currentChatSession: emptySession,
        previousChatSession: sessionWithMessages
      });

      // CRITICAL: Messages should be cleared immediately
      expect(result.current.messages).toHaveLength(0);

      // Load empty messages array (session has no messages)
      emitSessionEvent('session-messages-loaded', {
        messages: []
      });

      // Chat should remain empty
      expect(result.current.messages).toHaveLength(0);
      expect(result.current.streamingMessage).toBeNull();
      expect(result.current.isAgentTyping).toBe(false);
    });

    it('CRITICAL: Concurrent events during switch are handled cleanly', () => {
      const { result } = renderHook(() => useChat());

      // Start with Session A
      const sessionA = createTestSession('session-a');
      emitSessionEvent('chat-session-changed', { 
        currentChatSession: sessionA,
        previousChatSession: null
      });
      emitSessionEvent('session-messages-loaded', {
        messages: [createMessage('user', 'Session A message')]
      });

      // Start streaming in Session A
      emitSessionEvent('message-streaming', {
        sessionId: 'stream-a',
        message: createMessage('assistant', 'Streaming in A...')
      });
      
      expect(result.current.streamingMessage?.content).toBe('Streaming in A...');
      expect(result.current.isAgentTyping).toBe(true);

      // Switch to Session B while streaming is active
      const sessionB = createTestSession('session-b');
      emitSessionEvent('chat-session-changed', { 
        currentChatSession: sessionB,
        previousChatSession: sessionA
      });

      // CRITICAL: Streaming should be cleared immediately
      expect(result.current.streamingMessage).toBeNull();
      expect(result.current.isAgentTyping).toBe(false);
      expect(result.current.messages).toHaveLength(0);

      // Late streaming event from Session A arrives
      emitSessionEvent('message-streaming', {
        sessionId: 'stream-a',
        message: createMessage('assistant', 'Still streaming in A...')
      });

      // Should NOT update streaming (we're in loading state for Session B)
      expect(result.current.streamingMessage).toBeNull();

      // Complete message from Session A arrives late
      emitSessionEvent('message-complete', {
        sessionId: 'stream-a',
        message: createMessage('assistant', 'Completed in A')
      });

      // Should NOT add the message
      expect(result.current.messages).toHaveLength(0);

      // Session B messages load
      emitSessionEvent('session-messages-loaded', {
        messages: [createMessage('user', 'Session B message')]
      });

      // Only Session B message should be present
      expect(result.current.messages).toHaveLength(1);
      expect(result.current.messages[0]?.content).toBe('Session B message');
    });
  });

  describe('Loading State Management', () => {
    it('blocks all message events during session transition', () => {
      const { result } = renderHook(() => useChat());

      // Switch to new session (triggers loading state)
      const session = createTestSession('test-session');
      emitSessionEvent('chat-session-changed', { 
        currentChatSession: session,
        previousChatSession: null
      });

      // Messages should be cleared
      expect(result.current.messages).toHaveLength(0);

      // Try to add various events during loading
      emitSessionEvent('message-added', {
        sessionId: 'msg-1',
        message: createMessage('user', 'Should be blocked')
      });
      expect(result.current.messages).toHaveLength(0);

      emitSessionEvent('message-streaming', {
        sessionId: 'stream-1',
        message: createMessage('assistant', 'Should be blocked')
      });
      expect(result.current.streamingMessage).toBeNull();

      emitSessionEvent('message-complete', {
        sessionId: 'complete-1',
        message: createMessage('assistant', 'Should be blocked')
      });
      expect(result.current.messages).toHaveLength(0);

      emitSessionEvent('subsession-started', {
        subSessionType: 'chat'
      });
      expect(result.current.messages).toHaveLength(0);

      emitSessionEvent('media-added', {
        sessionId: 'media-1',
        media: { content: 'test', contentType: 'image/png' }
      });
      expect(result.current.messages).toHaveLength(0);

      emitSessionEvent('system_message', {
        content: 'Should be blocked'
      });
      expect(result.current.messages).toHaveLength(0);

      // Complete the session loading
      emitSessionEvent('session-messages-loaded', {
        messages: [createMessage('user', 'Loaded message')]
      });

      // Now only the loaded message should be present
      expect(result.current.messages).toHaveLength(1);
      expect(result.current.messages[0]?.content).toBe('Loaded message');
    });

    it('validates session ID before accepting messages', () => {
      const { result } = renderHook(() => useChat());

      // Switch to Session A
      const sessionA = createTestSession('session-a');
      emitSessionEvent('chat-session-changed', { 
        currentChatSession: sessionA,
        previousChatSession: null
      });

      // Switch to Session B before A finishes loading
      const sessionB = createTestSession('session-b');
      emitSessionEvent('chat-session-changed', { 
        currentChatSession: sessionB,
        previousChatSession: sessionA
      });

      // Late messages from Session A arrive (with sessionId to test validation)
      emitSessionEvent('session-messages-loaded', {
        sessionId: 'session-a',
        messages: [createMessage('user', 'From Session A')]
      });

      // Should NOT load Session A messages (we're expecting Session B)
      expect(result.current.messages).toHaveLength(0);

      // Correct messages from Session B arrive (with sessionId to test validation)
      emitSessionEvent('session-messages-loaded', {
        sessionId: 'session-b',
        messages: [createMessage('user', 'From Session B')]
      });

      // Should load Session B messages
      expect(result.current.messages).toHaveLength(1);
      expect(result.current.messages[0]?.content).toBe('From Session B');
    });

    it('handles session change with new event pattern', () => {
      const { result } = renderHook(() => useChat());

      // Messages for the session
      const sessionMessages = [
        createMessage('user', 'Session message 1'),
        createMessage('assistant', 'Session message 2')
      ];
      
      const session = createTestSession('test-session');
      
<<<<<<< HEAD
      // NEW: chat_session_changed clears messages and sets loading state
      emitClientEvent('chat_session_changed', { 
        chat_session: session 
=======
      // NEW: chat-session-changed clears messages and sets loading state
      emitSessionEvent('chat-session-changed', { 
        currentChatSession: session,
        previousChatSession: null
>>>>>>> 4d80392a
      });

      // Messages should be cleared during loading
      expect(result.current.messages).toHaveLength(0);
      expect(result.current.currentSessionId).toBe('test-session');

      // NEW: session-messages-loaded delivers the messages
      emitSessionEvent('session-messages-loaded', {
        messages: sessionMessages
      });

      // Now messages should be loaded
      expect(result.current.messages).toHaveLength(2);
      expect(result.current.messages[0]?.content).toBe('Session message 1');
      expect(result.current.messages[1]?.content).toBe('Session message 2');

      // Try to send another load event (should be accepted as loading is complete)
      emitSessionEvent('message-added', {
        sessionId: 'msg-1',
        message: createMessage('user', 'New message')
      });

      // New message should be added
      expect(result.current.messages).toHaveLength(3);
      expect(result.current.messages[2]?.content).toBe('New message');
    });
  });

  describe('Edge Cases and Error Scenarios', () => {
    it('handles multiple rapid session changes', () => {
      const { result } = renderHook(() => useChat());

      // Rapidly switch between multiple sessions
      for (let i = 0; i < 10; i++) {
        const session = createTestSession(`session-${i}`, []);
        const prevSession = i > 0 ? createTestSession(`session-${i-1}`, []) : null;
        emitSessionEvent('chat-session-changed', { 
          currentChatSession: session,
          previousChatSession: prevSession
        });
      }

      // Messages should be empty (last session is loading)
      expect(result.current.messages).toHaveLength(0);

      // Load messages for the last session
      emitSessionEvent('session-messages-loaded', {
        messages: [createMessage('user', 'Final session')]
      });

      // Only the last session's messages should be loaded
      expect(result.current.messages).toHaveLength(1);
      expect(result.current.messages[0]?.content).toBe('Final session');

      // Try to load messages for an earlier session (with sessionId to test validation)
      emitSessionEvent('session-messages-loaded', {
        sessionId: 'session-5',
        messages: [createMessage('user', 'Earlier session')]
      });

      // Should NOT change (wrong session ID)
      expect(result.current.messages).toHaveLength(1);
      expect(result.current.messages[0]?.content).toBe('Final session');
    });

    it('recovers gracefully from interrupted session switches', () => {
      const { result } = renderHook(() => useChat());

      // Start switching to a session
      const session1 = createTestSession('session-1');
      emitSessionEvent('chat-session-changed', { 
        currentChatSession: session1,
        previousChatSession: null
      });

      // Interrupt with another session switch
      const session2 = createTestSession('session-2');
      emitSessionEvent('chat-session-changed', { 
        currentChatSession: session2,
        previousChatSession: session1
      });

      // Complete the second session loading
      emitSessionEvent('session-messages-loaded', {
        messages: [createMessage('user', 'Session 2')]
      });

      expect(result.current.messages).toHaveLength(1);
      expect(result.current.messages[0]?.content).toBe('Session 2');

      // Verify normal operation resumes
      emitSessionEvent('message-added', {
        sessionId: 'msg-1',
        message: createMessage('assistant', 'New message')
      });

      expect(result.current.messages).toHaveLength(2);
      expect(result.current.messages[1]?.content).toBe('New message');
    });

    it('handles session switch during active turn', () => {
      const { result } = renderHook(() => useChat());

      // Load initial session
      const session1 = createTestSession('session-1');
      emitSessionEvent('chat-session-changed', { 
        currentChatSession: session1,
        previousChatSession: null
      });
      emitSessionEvent('session-messages-loaded', {
        messages: [createMessage('user', 'Initial')]
      });

      // Start user turn
      emitClientEvent('user_turn_start');
      expect(result.current.isAgentTyping).toBe(false);

      // End user turn (agent starts typing)
      emitClientEvent('user_turn_end');
      expect(result.current.isAgentTyping).toBe(true);

      // Switch session during agent's turn
      const session2 = createTestSession('session-2');
      emitSessionEvent('chat-session-changed', { 
        currentChatSession: session2,
        previousChatSession: session1
      });

      // Typing indicator should be cleared
      expect(result.current.isAgentTyping).toBe(false);
      expect(result.current.messages).toHaveLength(0);

      // Complete session 2 loading
      emitSessionEvent('session-messages-loaded', {
        messages: []
      });

      // Verify clean state
      expect(result.current.messages).toHaveLength(0);
      expect(result.current.isAgentTyping).toBe(false);
    });

    it('maintains data consistency with maxMessages during session switch', () => {
      const { result } = renderHook(() => useChat({ maxMessages: 3 }));

      // Load session with many messages
      const manyMessages = Array.from({ length: 10 }, (_, i) =>
        createMessage('user', `Message ${i + 1}`)
      );
      
      const session1 = createTestSession('session-1');
      emitSessionEvent('chat-session-changed', { 
        currentChatSession: session1,
        previousChatSession: null
      });
      emitSessionEvent('session-messages-loaded', {
        messages: manyMessages
      });

      // Should be limited to 3 messages
      expect(result.current.messages).toHaveLength(3);
      expect(result.current.messages[0]?.content).toBe('Message 8');
      expect(result.current.messages[2]?.content).toBe('Message 10');

      // Switch to new session
      const session2 = createTestSession('session-2');
      emitSessionEvent('chat-session-changed', { 
        currentChatSession: session2,
        previousChatSession: session1
      });

      // Should clear immediately
      expect(result.current.messages).toHaveLength(0);

      // Load new messages
      emitSessionEvent('session-messages-loaded', {
        messages: [
          createMessage('user', 'New 1'),
          createMessage('user', 'New 2')
        ]
      });

      // Should have only new messages
      expect(result.current.messages).toHaveLength(2);
      expect(result.current.messages[0]?.content).toBe('New 1');
      expect(result.current.messages[1]?.content).toBe('New 2');
    });
  });

  describe('Performance and Memory Management', () => {
    it('prevents memory leaks from accumulated messages', () => {
      const { result } = renderHook(() => useChat({ maxMessages: 100 }));

      // Simulate many session switches with messages
      for (let sessionNum = 0; sessionNum < 5; sessionNum++) {
        const session = createTestSession(`session-${sessionNum}`);
        const prevSession = sessionNum > 0 ? createTestSession(`session-${sessionNum-1}`) : null;
        emitSessionEvent('chat-session-changed', { 
          currentChatSession: session,
          previousChatSession: prevSession
        });

        const messages = Array.from({ length: 50 }, (_, i) =>
          createMessage('user', `Session ${sessionNum} Message ${i}`)
        );

        emitSessionEvent('session-messages-loaded', {
          messages
        });
      }

      // Should only have messages from the last session
      expect(result.current.messages).toHaveLength(50);
      expect(result.current.messages[0]?.content).toContain('Session 4');
      
      // No messages from previous sessions
      expect(result.current.messages.some(m => m.content.includes('Session 0'))).toBe(false);
      expect(result.current.messages.some(m => m.content.includes('Session 1'))).toBe(false);
      expect(result.current.messages.some(m => m.content.includes('Session 2'))).toBe(false);
      expect(result.current.messages.some(m => m.content.includes('Session 3'))).toBe(false);
    });

    it('handles session switch with extremely large message history', () => {
      const { result } = renderHook(() => useChat({ maxMessages: 100 }));

      // Create a very large message history
      const largeHistory = Array.from({ length: 1000 }, (_, i) =>
        createMessage(i % 2 === 0 ? 'user' : 'assistant', `Message ${i}`)
      );

      const session = createTestSession('large-session');
      emitSessionEvent('chat-session-changed', { 
        currentChatSession: session,
        previousChatSession: null
      });

      emitSessionEvent('session-messages-loaded', {
        messages: largeHistory
      });

      // Should be limited to maxMessages
      expect(result.current.messages).toHaveLength(100);
      expect(result.current.messages[0]?.content).toBe('Message 900');
      expect(result.current.messages[99]?.content).toBe('Message 999');

      // Switch to empty session
      const emptySession = createTestSession('empty');
      emitSessionEvent('chat-session-changed', { 
        currentChatSession: emptySession,
        previousChatSession: session
      });

      // Should clear immediately despite large previous history
      expect(result.current.messages).toHaveLength(0);

      emitSessionEvent('session-messages-loaded', {
        messages: []
      });

      // Should remain empty
      expect(result.current.messages).toHaveLength(0);
    });
  });
});<|MERGE_RESOLUTION|>--- conflicted
+++ resolved
@@ -500,16 +500,10 @@
       
       const session = createTestSession('test-session');
       
-<<<<<<< HEAD
-      // NEW: chat_session_changed clears messages and sets loading state
-      emitClientEvent('chat_session_changed', { 
-        chat_session: session 
-=======
       // NEW: chat-session-changed clears messages and sets loading state
       emitSessionEvent('chat-session-changed', { 
         currentChatSession: session,
         previousChatSession: null
->>>>>>> 4d80392a
       });
 
       // Messages should be cleared during loading
