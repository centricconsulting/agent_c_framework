--- conflicted
+++ resolved
@@ -141,11 +141,7 @@
         runtime_cache_entry = await self.create_user_runtime_cache_entry(user.user_id)
 
         async with self._locks[ui_session_id]:
-<<<<<<< HEAD
-            agent_bridge = RealtimeBridge(self, user, ui_session_id, self.chat_session_manager)
-=======
             agent_bridge = RealtimeBridge(self, user, ui_session_id, self.chat_session_manager, runtime_cache_entry)
->>>>>>> 4d80392a
             await agent_bridge.initialize(chat_session_id, agent_key)
             self.ui_sessions[ui_session_id] = RealtimeSession(session_id=ui_session_id, user_id=user.user_id, bridge=agent_bridge)
 
