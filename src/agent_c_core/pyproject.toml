[build-system]
requires = ["setuptools >= 61.0"]
build-backend = "setuptools.build_meta"


[project]
name = "agent_c-core"
version = "0.1.3"
dependencies = [
<<<<<<< HEAD
    "pydantic>=2.10",
    "openai>=1.101.0",
    "tiktoken==0.11.0",
    "anthropic[bedrock]==0.52.0",
=======
    "pydantic==2.11.7",
    "openai==1.86.0",
    "tiktoken==0.9.0",
    "anthropic[bedrock]==0.54.0",
>>>>>>> 9f7eb916
    "diskcache==5.6.3",
    "observable==1.0.3",
    "sounddevice>=0.5.2",
    "cffi<2.0.0",
    "numpy",
    "soundfile",
    "pyyaml",
    "mcp>=1.6.0",
    "structlog>=25.3.0",
    "httpx>=0.27",
]
requires-python = ">=3.10"
authors = [
  {name = "Donavan Stanley", email = "donavan.stanley@centricconsulting.com"},
  {name = "Joe Ours", email = "joesph.ours@centricconsulting.com"},
]
maintainers = [
  {name = "Donavan Stanley", email = "donavan.stanley@centricconsulting.com"},
]
description = "Core functionality for Agent C"
readme = "README.MD"
license = { text = "Business Source License 1.1" }
keywords = ["gpt", "claude", "agents", "ai", "centric"]
classifiers = [
  "Development Status :: 4 - Beta",
  "Programming Language :: Python"
]

[project.urls]
Homepage = "https://github.com/centricconsulting/agent_c_framework"
<|MERGE_RESOLUTION|>--- conflicted
+++ resolved
@@ -7,17 +7,10 @@
 name = "agent_c-core"
 version = "0.1.3"
 dependencies = [
-<<<<<<< HEAD
-    "pydantic>=2.10",
+    "pydantic>=2.9.2",
     "openai>=1.101.0",
     "tiktoken==0.11.0",
-    "anthropic[bedrock]==0.52.0",
-=======
-    "pydantic==2.11.7",
-    "openai==1.86.0",
-    "tiktoken==0.9.0",
     "anthropic[bedrock]==0.54.0",
->>>>>>> 9f7eb916
     "diskcache==5.6.3",
     "observable==1.0.3",
     "sounddevice>=0.5.2",
